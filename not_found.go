package tigertonic

import (
<<<<<<< HEAD
=======
	"errors"
>>>>>>> 4d66e86f
	"fmt"
	"net/http"
)

// NotFoundHandler responds 404 to every request, possibly with a JSON body.
type NotFoundHandler struct{}

func (NotFoundHandler) ServeHTTP(w http.ResponseWriter, r *http.Request) {
	notFoundErr := NotFound{Err: errors.New(fmt.Sprintf("%s %s not found", r.Method, r.URL.Path))}
	if acceptJSON(r) {
<<<<<<< HEAD
		/*
			w.Header().Set("Content-Type", "application/json")
			w.WriteHeader(http.StatusNotFound)
				var e string
				if SnakeCaseHTTPEquivErrors {
					e = "not_found"
				} else {
					e = "tigertonic.NotFound"
				}
					if err := json.NewEncoder(w).Encode(map[string]string{
						"description": description,
						"error":       e,
					}); nil != err {
						log.Println(err)
					}*/

		WriteJSONError(w, NewMethodNotFoundError(description))

=======
		ResponseErrorWriter.WriteJSONError(w, notFoundErr)
>>>>>>> 4d66e86f
	} else {
		ResponseErrorWriter.WritePlaintextError(w, notFoundErr)
	}
}<|MERGE_RESOLUTION|>--- conflicted
+++ resolved
@@ -1,10 +1,7 @@
 package tigertonic
 
 import (
-<<<<<<< HEAD
-=======
 	"errors"
->>>>>>> 4d66e86f
 	"fmt"
 	"net/http"
 )
@@ -15,28 +12,7 @@
 func (NotFoundHandler) ServeHTTP(w http.ResponseWriter, r *http.Request) {
 	notFoundErr := NotFound{Err: errors.New(fmt.Sprintf("%s %s not found", r.Method, r.URL.Path))}
 	if acceptJSON(r) {
-<<<<<<< HEAD
-		/*
-			w.Header().Set("Content-Type", "application/json")
-			w.WriteHeader(http.StatusNotFound)
-				var e string
-				if SnakeCaseHTTPEquivErrors {
-					e = "not_found"
-				} else {
-					e = "tigertonic.NotFound"
-				}
-					if err := json.NewEncoder(w).Encode(map[string]string{
-						"description": description,
-						"error":       e,
-					}); nil != err {
-						log.Println(err)
-					}*/
-
-		WriteJSONError(w, NewMethodNotFoundError(description))
-
-=======
 		ResponseErrorWriter.WriteJSONError(w, notFoundErr)
->>>>>>> 4d66e86f
 	} else {
 		ResponseErrorWriter.WritePlaintextError(w, notFoundErr)
 	}
