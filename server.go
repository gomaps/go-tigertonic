package tigertonic

import (
	"crypto/tls"
	"crypto/x509"
	"io/ioutil"
	"net"
	"net/http"
	"sync"
)

// Server is an http.Server with better defaults.
type Server struct {
	http.Server
	ch        chan<- struct{}
	listener  net.Listener
	waitGroup sync.WaitGroup
}

// NewServer returns an http.Server with better defaults.
func NewServer(addr string, handler http.Handler) *Server {
	ch := make(chan struct{})
	return &Server{
		Server: http.Server{
			Addr: addr,
			Handler: &serverHandler{
				Handler: handler,
				ch:      ch,
			},
			MaxHeaderBytes: 4096,
			ReadTimeout:    60e9, // These are absolute times which must be
			WriteTimeout:   60e9, // longer than the longest {up,down}load.
		},
		ch: ch,
	}
}

// NewTLSServer returns an http.Server with better defaults configured to use
// the certificate and private key files.
func NewTLSServer(
	addr, cert, key string,
	handler http.Handler,
) (*Server, error) {
	s := NewServer(addr, handler)
	return s, s.TLS(cert, key)
}

// CA overrides the certificate authority on the server's TLSConfig field.
func (s *Server) CA(ca string) error {
	certPool := x509.NewCertPool()
	buf, err := ioutil.ReadFile(ca)
	if nil != err {
		return err
	}
	certPool.AppendCertsFromPEM(buf)
	s.tlsConfig()
	s.TLSConfig.RootCAs = certPool
	return nil
}

<<<<<<< HEAD
// ClientCA configures the CA pool for verifying client side certificates.
func (s *Server) ClientCA(ca string) error {
	certPool := x509.NewCertPool()
	buf, err := ioutil.ReadFile(ca)
	if nil != err {
		return err
	}
	certPool.AppendCertsFromPEM(buf)
	s.tlsConfig()
	s.TLSConfig.ClientAuth = tls.RequireAndVerifyClientCert
	s.TLSConfig.ClientCAs = certPool
	return nil
}

=======
// Close closes the listener the server is using and signals open connections
// to close at their earliest convenience.  Then it waits for all open
// connections to become closed.
func (s *Server) Close() error {
	close(s.ch)
	if err := s.listener.Close(); nil != err {
		return err
	}
	s.waitGroup.Wait()
	return nil
}

// ListenAndServe calls net.Listen with s.Addr and then calls s.Serve.
func (s *Server) ListenAndServe() error {
	addr := s.Addr
	if "" == addr {
		if nil == s.TLSConfig {
			addr = ":http"
		} else {
			addr = ":https"
		}
	}
	l, err := net.Listen("tcp", addr)
	if nil != err {
		return err
	}
	return s.Serve(l)
}

// ListenAndServeTLS calls s.TLS with the given certificate and private key
// files and then calls s.ListenAndServe.
func (s *Server) ListenAndServeTLS(cert, key string) error {
	s.TLS(cert, key)
	return s.ListenAndServe()
}

// Serve behaves like http.Server.Serve with the added option to stop the
// server gracefully with the s.Close method.
func (s *Server) Serve(l net.Listener) error {
	s.listener = &Listener{
		Listener:  l,
		waitGroup: &s.waitGroup,
	}
	return s.Server.Serve(s.listener)
}

>>>>>>> 57d20fb5
// TLS configures this server to be a TLS server using the given certificate
// and private key files.
func (s *Server) TLS(cert, key string) error {
	c, err := tls.LoadX509KeyPair(cert, key)
	if nil != err {
		return err
	}
	s.tlsConfig()
	s.TLSConfig.Certificates = []tls.Certificate{c}
	return nil
}

func (s *Server) tlsConfig() {
	if nil == s.TLSConfig {
		s.TLSConfig = &tls.Config{
			CipherSuites: []uint16{
				tls.TLS_ECDHE_RSA_WITH_RC4_128_SHA,
				tls.TLS_RSA_WITH_RC4_128_SHA,
			},
		}
	}
}

type closingResponseWriter struct {
	http.ResponseWriter
	ch <-chan struct{}
}

func (w closingResponseWriter) WriteHeader(code int) {
	select {
	case <-w.ch:
		w.Header().Set("Connection", "close")
	default:
	}
	w.ResponseWriter.WriteHeader(code)
}

type serverHandler struct {
	http.Handler
	ch <-chan struct{}
}

func (h *serverHandler) ServeHTTP(w http.ResponseWriter, r *http.Request) {
	// r.Header.Set("Host", r.Host) // Should I?
	r.URL.Host = r.Host
	if nil != r.TLS {
		r.URL.Scheme = "https"
	} else {
		r.URL.Scheme = "http"
	}
	h.Handler.ServeHTTP(closingResponseWriter{
		ResponseWriter: w,
		ch:             h.ch,
	}, r)
}<|MERGE_RESOLUTION|>--- conflicted
+++ resolved
@@ -58,7 +58,6 @@
 	return nil
 }
 
-<<<<<<< HEAD
 // ClientCA configures the CA pool for verifying client side certificates.
 func (s *Server) ClientCA(ca string) error {
 	certPool := x509.NewCertPool()
@@ -73,7 +72,6 @@
 	return nil
 }
 
-=======
 // Close closes the listener the server is using and signals open connections
 // to close at their earliest convenience.  Then it waits for all open
 // connections to become closed.
@@ -120,7 +118,6 @@
 	return s.Server.Serve(s.listener)
 }
 
->>>>>>> 57d20fb5
 // TLS configures this server to be a TLS server using the given certificate
 // and private key files.
 func (s *Server) TLS(cert, key string) error {
