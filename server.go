package tigertonic

import (
	"crypto/tls"
	"crypto/x509"
	"io/ioutil"
	"net"
	"net/http"
	"sync"
	"time"
)

// Server is an http.Server with better defaults and built-in graceful stop.
type Server struct {
	http.Server
	ch        chan<- struct{}
	conns     map[string]net.Conn
	listeners []net.Listener
	mu        sync.Mutex // guards conns and listeners
	wg sync.WaitGroup
}

// NewServer returns an http.Server with better defaults and built-in graceful
// stop.
func NewServer(addr string, handler http.Handler) *Server {
	ch := make(chan struct{})
	s := &Server{
		Server: http.Server{
			Addr: addr,
			Handler: &serverHandler{
				Handler: handler,
			},
			MaxHeaderBytes: 4096,
			ReadTimeout:    60e9, // These are absolute times which must be
			WriteTimeout:   60e9, // longer than the longest {up,down}load.
		},
		ch:    ch,
		conns: make(map[string]net.Conn),
	}
	s.ConnState = func(conn net.Conn, state http.ConnState) {
		switch state {
		case http.StateNew:
			s.wg.Add(1)
		case http.StateActive:
			s.mu.Lock()
			delete(s.conns, conn.LocalAddr().String())
			s.mu.Unlock()
		case http.StateIdle:
			select {
			case <-ch:
				//conn.SetReadDeadline(time.Now().Add(500 * time.Millisecond)) // Doesn't work but seems like the right idea.
				conn.Close()
			default:
				s.mu.Lock()
				s.conns[conn.LocalAddr().String()] = conn
				s.mu.Unlock()
			}
		case http.StateHijacked, http.StateClosed:
			s.wg.Done()
		}
	}
	return s
}

// NewTLSServer returns an http.Server with better defaults configured to use
// the certificate and private key files.
func NewTLSServer(
	addr, cert, key string,
	handler http.Handler,
) (*Server, error) {
	s := NewServer(addr, handler)
	return s, s.TLS(cert, key)
}

// CA overrides the certificate authority on the Server's TLSConfig field.
func (s *Server) CA(ca string) error {
	certPool := x509.NewCertPool()
	buf, err := ioutil.ReadFile(ca)
	if nil != err {
		return err
	}
	certPool.AppendCertsFromPEM(buf)
	s.tlsConfig()
	s.TLSConfig.RootCAs = certPool
	return nil
}

// ClientCA configures the CA pool for verifying client side certificates.
func (s *Server) ClientCA(ca string) error {
	certPool := x509.NewCertPool()
	buf, err := ioutil.ReadFile(ca)
	if nil != err {
		return err
	}
	certPool.AppendCertsFromPEM(buf)
	s.tlsConfig()
	s.TLSConfig.ClientAuth = tls.RequireAndVerifyClientCert
	s.TLSConfig.ClientCAs = certPool
	return nil
}

// Close closes all the net.Listeners passed to Serve (even via ListenAndServe)
// and signals open connections to close at their earliest convenience.  That
// is either after responding to the current request or after a short grace
// period for idle keepalive connections.  Close blocks until all connections
// have been closed.
func (s *Server) Close() error {
	close(s.ch)
	s.SetKeepAlivesEnabled(false)
	s.mu.Lock()
	for _, l := range s.listeners {
		if err := l.Close(); nil != err {
			return err
		}
	}
	s.listeners = nil
	t := time.Now().Add(500 * time.Millisecond)
	for _, c := range s.conns {
		c.SetReadDeadline(t)
	}
	s.conns = make(map[string]net.Conn)
	s.mu.Unlock()
	s.wg.Wait()
	return nil
}

// ListenAndServe calls net.Listen with s.Addr and then calls s.Serve.
func (s *Server) ListenAndServe() error {
	addr := s.Addr
	if "" == addr {
		if nil == s.TLSConfig {
			addr = ":http"
		} else {
			addr = ":https"
		}
	}
	l, err := net.Listen("tcp", addr)
	if nil != err {
		return err
	}
	if nil != s.TLSConfig {
		l = tls.NewListener(l, s.TLSConfig)
	}
	return s.Serve(l)
}

// ListenAndServeTLS calls s.TLS with the given certificate and private key
// files and then calls s.ListenAndServe.
func (s *Server) ListenAndServeTLS(cert, key string) error {
	s.TLS(cert, key)
	return s.ListenAndServe()
}

// Serve behaves like http.Server.Serve with the added option to stop the
// Server gracefully with the s.Close method.
func (s *Server) Serve(l net.Listener) error {
	s.mu.Lock()
	s.listeners = append(s.listeners, l)
	s.mu.Unlock()
	return s.Server.Serve(l)
}

// TLS configures this Server to be a TLS server using the given certificate
// and private key files.
func (s *Server) TLS(cert, key string) error {
	c, err := tls.LoadX509KeyPair(cert, key)
	if nil != err {
		return err
	}
	s.tlsConfig()
	s.TLSConfig.Certificates = []tls.Certificate{c}
	return nil
}

func (s *Server) tlsConfig() {
	if nil == s.TLSConfig {
		s.TLSConfig = &tls.Config{
			NextProtos: []string{"http/1.1"},
		}
	}
}

<<<<<<< HEAD
type closingResponseWriter struct {
	http.Flusher
	http.ResponseWriter
	ch <-chan struct{}
}

func (w closingResponseWriter) Flush() {
	if f, ok := w.ResponseWriter.(http.Flusher); ok {
		f.Flush()
	}
}

func (w closingResponseWriter) WriteHeader(code int) {
	select {
	case <-w.ch:
		w.Header().Set("Connection", "close")
	default:
	}
	w.ResponseWriter.WriteHeader(code)
}

=======
>>>>>>> 855be812
type serverHandler struct {
	http.Handler
}

func (h *serverHandler) ServeHTTP(w http.ResponseWriter, r *http.Request) {
	// r.Header.Set("Host", r.Host) // Should I?
	r.URL.Host = r.Host
	if nil != r.TLS {
		r.URL.Scheme = "https"
	} else {
		r.URL.Scheme = "http"
	}
	h.Handler.ServeHTTP(w, r)
}<|MERGE_RESOLUTION|>--- conflicted
+++ resolved
@@ -17,7 +17,7 @@
 	conns     map[string]net.Conn
 	listeners []net.Listener
 	mu        sync.Mutex // guards conns and listeners
-	wg sync.WaitGroup
+	wg        sync.WaitGroup
 }
 
 // NewServer returns an http.Server with better defaults and built-in graceful
@@ -180,30 +180,6 @@
 	}
 }
 
-<<<<<<< HEAD
-type closingResponseWriter struct {
-	http.Flusher
-	http.ResponseWriter
-	ch <-chan struct{}
-}
-
-func (w closingResponseWriter) Flush() {
-	if f, ok := w.ResponseWriter.(http.Flusher); ok {
-		f.Flush()
-	}
-}
-
-func (w closingResponseWriter) WriteHeader(code int) {
-	select {
-	case <-w.ch:
-		w.Header().Set("Connection", "close")
-	default:
-	}
-	w.ResponseWriter.WriteHeader(code)
-}
-
-=======
->>>>>>> 855be812
 type serverHandler struct {
 	http.Handler
 }
