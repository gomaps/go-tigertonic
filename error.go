package tigertonic

import (
	"encoding/json"
	"fmt"
	"log"
	"net/http"
	"reflect"
	"strings"
	"unicode"
	"unicode/utf8"
)

const (
	UnknownErrorType    = "unknown"
	UnknownErrorCode    = 0
	JSONErrorType       = "json"
	JSONErrorCode       = 9001
	MarshalerErrorType  = "marshaler"
	MarshalerErrorCode  = 9002
	ValidationErrorType = "validation"
	ValidationErrorCode = 8000
)

func NewMarshalerErrorEmptyInteface(method string) error {
	return &AppError{
		Type:           MarshalerErrorType,
		Code:           MarshalerErrorCode,
		Desc:           fmt.Sprintf("Empty interface is not suitable for %s request bodies", method),
		HttpStatusCode: http.StatusInternalServerError,
	}
}

func NewMarshalerErrorContentType(contentType string) error {
	return &AppError{
		Type:           MarshalerErrorType,
		Code:           MarshalerErrorCode,
		Desc:           fmt.Sprintf("Content-Type header is %s, not application/json", contentType),
		HttpStatusCode: http.StatusUnsupportedMediaType,
	}
}

func NewJSONError(desc string) error {
	return &AppError{
		Type:           JSONErrorType,
		Code:           JSONErrorCode,
		Desc:           desc,
		HttpStatusCode: http.StatusBadRequest,
	}
}

func NewMethodNotFoundError(desc string) error {
	return &AppError{
		Desc:           desc,
		HttpStatusCode: http.StatusNotFound,
	}
}

func NewMethodNotAllowed(desc string) error {
	return &AppError{
		Desc:           "Method not allowed, " + desc,
		HttpStatusCode: http.StatusMethodNotAllowed,
	}
}

func acceptJSON(r *http.Request) bool {
	accept := r.Header.Get("Accept")
	if "" == accept {
		return true
	}
	return strings.Contains(accept, "*/*") || strings.Contains(accept, "application/*") || strings.Contains(accept, "application/json")
}

func acceptContentType(r *http.Request, contentType string) bool {
	accept := r.Header.Get("Accept")
	if "" == accept {
		return true
	}
	if strings.Contains(accept, "*/*") {
		return true
	}
	if strings.Contains(accept, contentType) {
		return true
	}
	typeParts := strings.Split(contentType, "/")
	if len(typeParts) < 2 {
		return false
	}
	return strings.Contains(accept, fmt.Sprintf("%s/*", typeParts[0]))
}

func errorName(err error, fallback string) string {
	if namedError, ok := err.(NamedError); ok {
		if name := namedError.Name(); "" != name {
			return name
		}
	}
	if httpEquivError, ok := err.(HTTPEquivError); ok && SnakeCaseHTTPEquivErrors {
		return strings.Replace(
			strings.ToLower(http.StatusText(httpEquivError.StatusCode())),
			" ",
			"_",
			-1,
		)
	}
	t := reflect.TypeOf(err)
	if reflect.Ptr == t.Kind() {
		t = t.Elem()
	}
	if r, _ := utf8.DecodeRuneInString(t.Name()); unicode.IsLower(r) {
		return fallback
	}
	return t.String()
}

func errorStatusCode(err error) int {
	// For pointers to AppError interface
	if appErr, ok := err.(*AppError); ok {
		return appErr.StatusCode()
	}

	// For direct interface to AppError
	if appErr, ok := err.(AppError); ok {
		return appErr.StatusCode()
	}

	// For direct interface to HTTPEquiv
	if httpEquivError, ok := err.(HTTPEquivError); ok {
		return httpEquivError.StatusCode()
	}

	return http.StatusInternalServerError
}

<<<<<<< HEAD
// BadField is an error type containing a field name and associated error.
// This is the type returned from Validate.
type BadField struct {
	Field string `json:"field"`
	Desc  string `json:"description"`
}

func (b BadField) Error() string {
	return fmt.Sprintf("field %s is invalid: %v", b.Field, b.Desc)
}

type ValidationErrorWrapper struct {
	AppError
	Fields []error `json:"fields"`
}

type AppError struct {
	Type           string `json:"type,omitempty"`
	Code           int    `json:"code,omitempty"`
	Desc           string `json:"description,omitempty"`
	HttpStatusCode int    `json:"-"`
}

func (e AppError) Error() string {
	return e.Desc
}

func (e AppError) StatusCode() int {
	return e.HttpStatusCode
}

func (e AppError) ErrorType() string {
	return e.Type
}

func (e AppError) ErrorCode() int {
	return e.Code
}

func (e AppError) ErrorDesc() string {
	return e.Desc
}

func NewAppError(errCode int, errType string, errDesc string) *AppError {
	return &AppError{
		Code: errCode,
		Type: errType,
		Desc: errDesc,
	}
}

func WriteJSONError(w http.ResponseWriter, err error) {
=======
// ResponseErrorWriter is a handler for outputting errors to the http.ResponseWriter
var ResponseErrorWriter ErrorWriter = defaultErrorWriter{}

type ErrorWriter interface {
	WriteError(r *http.Request, w http.ResponseWriter, err error)
	WriteJSONError(w http.ResponseWriter, err error)
	WritePlaintextError(w http.ResponseWriter, err error)
}

type defaultErrorWriter struct {
}

func (d defaultErrorWriter) WriteError(r *http.Request, w http.ResponseWriter, err error) {
	if acceptJSON(r) {
		d.WriteJSONError(w, err)
	} else {
		d.WritePlaintextError(w, err)
	}
}

func (d defaultErrorWriter) WriteJSONError(w http.ResponseWriter, err error) {
>>>>>>> 4d66e86f
	w.Header().Set("Content-Type", "application/json")

	w.WriteHeader(errorStatusCode(err))

<<<<<<< HEAD
	if _, ok := err.(*AppError); !ok {
		if _, ok = err.(*ValidationErrorWrapper); !ok {
			err = AppError{
				Type: errorName(err, "error"),
				Desc: err.Error(),
			}
		}
	}

	if jsonErr := json.NewEncoder(w).Encode(err); nil != jsonErr {
		log.Printf("Error marshalling error response into JSON output: %s", jsonErr)
	}
}

func WriteValidationErrors(w http.ResponseWriter, errs []error) {
	w.Header().Set("Content-Type", "application/json")
	w.WriteHeader(http.StatusBadRequest)

	v := ValidationErrorWrapper{}
	v.Type = ValidationErrorType
	v.Code = ValidationErrorCode
	v.Desc = "One or more fields contain a validation error"
	v.Fields = errs

	if jsonErr := json.NewEncoder(w).Encode(v); nil != jsonErr {
=======
	errName := errorName(err, "error")
	if SnakeCaseHTTPEquivErrors {
		switch errName {
		case "tigertonic.NotFound":
			errName = "not_found"
		case "tigertonic.MethodNotAllowed":
			errName = "method_not_allowed"
		}
	}

	if jsonErr := json.NewEncoder(w).Encode(map[string]string{
		"description": err.Error(),
		"error":       errName,
	}); nil != jsonErr {
>>>>>>> 4d66e86f
		log.Printf("Error marshalling error response into JSON output: %s", jsonErr)
	}
}

<<<<<<< HEAD
func WritePlaintextError(w http.ResponseWriter, err error) {
=======
func (d defaultErrorWriter) WritePlaintextError(w http.ResponseWriter, err error) {
>>>>>>> 4d66e86f
	w.Header().Set("Content-Type", "text/plain")
	w.WriteHeader(errorStatusCode(err))
	fmt.Fprintf(w, "%s: %s", errorName(err, "error"), err)
}<|MERGE_RESOLUTION|>--- conflicted
+++ resolved
@@ -10,58 +10,6 @@
 	"unicode"
 	"unicode/utf8"
 )
-
-const (
-	UnknownErrorType    = "unknown"
-	UnknownErrorCode    = 0
-	JSONErrorType       = "json"
-	JSONErrorCode       = 9001
-	MarshalerErrorType  = "marshaler"
-	MarshalerErrorCode  = 9002
-	ValidationErrorType = "validation"
-	ValidationErrorCode = 8000
-)
-
-func NewMarshalerErrorEmptyInteface(method string) error {
-	return &AppError{
-		Type:           MarshalerErrorType,
-		Code:           MarshalerErrorCode,
-		Desc:           fmt.Sprintf("Empty interface is not suitable for %s request bodies", method),
-		HttpStatusCode: http.StatusInternalServerError,
-	}
-}
-
-func NewMarshalerErrorContentType(contentType string) error {
-	return &AppError{
-		Type:           MarshalerErrorType,
-		Code:           MarshalerErrorCode,
-		Desc:           fmt.Sprintf("Content-Type header is %s, not application/json", contentType),
-		HttpStatusCode: http.StatusUnsupportedMediaType,
-	}
-}
-
-func NewJSONError(desc string) error {
-	return &AppError{
-		Type:           JSONErrorType,
-		Code:           JSONErrorCode,
-		Desc:           desc,
-		HttpStatusCode: http.StatusBadRequest,
-	}
-}
-
-func NewMethodNotFoundError(desc string) error {
-	return &AppError{
-		Desc:           desc,
-		HttpStatusCode: http.StatusNotFound,
-	}
-}
-
-func NewMethodNotAllowed(desc string) error {
-	return &AppError{
-		Desc:           "Method not allowed, " + desc,
-		HttpStatusCode: http.StatusMethodNotAllowed,
-	}
-}
 
 func acceptJSON(r *http.Request) bool {
 	accept := r.Header.Get("Accept")
@@ -114,78 +62,12 @@
 }
 
 func errorStatusCode(err error) int {
-	// For pointers to AppError interface
-	if appErr, ok := err.(*AppError); ok {
-		return appErr.StatusCode()
-	}
-
-	// For direct interface to AppError
-	if appErr, ok := err.(AppError); ok {
-		return appErr.StatusCode()
-	}
-
-	// For direct interface to HTTPEquiv
 	if httpEquivError, ok := err.(HTTPEquivError); ok {
 		return httpEquivError.StatusCode()
 	}
-
 	return http.StatusInternalServerError
 }
 
-<<<<<<< HEAD
-// BadField is an error type containing a field name and associated error.
-// This is the type returned from Validate.
-type BadField struct {
-	Field string `json:"field"`
-	Desc  string `json:"description"`
-}
-
-func (b BadField) Error() string {
-	return fmt.Sprintf("field %s is invalid: %v", b.Field, b.Desc)
-}
-
-type ValidationErrorWrapper struct {
-	AppError
-	Fields []error `json:"fields"`
-}
-
-type AppError struct {
-	Type           string `json:"type,omitempty"`
-	Code           int    `json:"code,omitempty"`
-	Desc           string `json:"description,omitempty"`
-	HttpStatusCode int    `json:"-"`
-}
-
-func (e AppError) Error() string {
-	return e.Desc
-}
-
-func (e AppError) StatusCode() int {
-	return e.HttpStatusCode
-}
-
-func (e AppError) ErrorType() string {
-	return e.Type
-}
-
-func (e AppError) ErrorCode() int {
-	return e.Code
-}
-
-func (e AppError) ErrorDesc() string {
-	return e.Desc
-}
-
-func NewAppError(errCode int, errType string, errDesc string) *AppError {
-	return &AppError{
-		Code: errCode,
-		Type: errType,
-		Desc: errDesc,
-	}
-}
-
-func WriteJSONError(w http.ResponseWriter, err error) {
-=======
 // ResponseErrorWriter is a handler for outputting errors to the http.ResponseWriter
 var ResponseErrorWriter ErrorWriter = defaultErrorWriter{}
 
@@ -207,38 +89,9 @@
 }
 
 func (d defaultErrorWriter) WriteJSONError(w http.ResponseWriter, err error) {
->>>>>>> 4d66e86f
 	w.Header().Set("Content-Type", "application/json")
-
 	w.WriteHeader(errorStatusCode(err))
 
-<<<<<<< HEAD
-	if _, ok := err.(*AppError); !ok {
-		if _, ok = err.(*ValidationErrorWrapper); !ok {
-			err = AppError{
-				Type: errorName(err, "error"),
-				Desc: err.Error(),
-			}
-		}
-	}
-
-	if jsonErr := json.NewEncoder(w).Encode(err); nil != jsonErr {
-		log.Printf("Error marshalling error response into JSON output: %s", jsonErr)
-	}
-}
-
-func WriteValidationErrors(w http.ResponseWriter, errs []error) {
-	w.Header().Set("Content-Type", "application/json")
-	w.WriteHeader(http.StatusBadRequest)
-
-	v := ValidationErrorWrapper{}
-	v.Type = ValidationErrorType
-	v.Code = ValidationErrorCode
-	v.Desc = "One or more fields contain a validation error"
-	v.Fields = errs
-
-	if jsonErr := json.NewEncoder(w).Encode(v); nil != jsonErr {
-=======
 	errName := errorName(err, "error")
 	if SnakeCaseHTTPEquivErrors {
 		switch errName {
@@ -253,16 +106,11 @@
 		"description": err.Error(),
 		"error":       errName,
 	}); nil != jsonErr {
->>>>>>> 4d66e86f
 		log.Printf("Error marshalling error response into JSON output: %s", jsonErr)
 	}
 }
 
-<<<<<<< HEAD
-func WritePlaintextError(w http.ResponseWriter, err error) {
-=======
 func (d defaultErrorWriter) WritePlaintextError(w http.ResponseWriter, err error) {
->>>>>>> 4d66e86f
 	w.Header().Set("Content-Type", "text/plain")
 	w.WriteHeader(errorStatusCode(err))
 	fmt.Fprintf(w, "%s: %s", errorName(err, "error"), err)
