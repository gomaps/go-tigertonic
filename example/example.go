package main

import (
	"errors"
	"flag"
	"fmt"
	"github.com/rcrowley/go-metrics"
	"github.com/rcrowley/go-tigertonic"
	"log"
	"net/http"
	"net/url"
	"os"
	"strings"
)

var (
	cert   = flag.String("cert", "", "certificate pathname")
	key    = flag.String("key", "", "private key pathname")
	config = flag.String("config", "", "pathname of JSON configuration file")
	listen = flag.String("listen", "127.0.0.1:8000", "listen address")

	hMux       tigertonic.HostServeMux
	mux, nsMux *tigertonic.TrieServeMux
)

type context struct {
	Username string
}

func init() {
	flag.Usage = func() {
		fmt.Fprintln(os.Stderr, "Usage: example [-cert=<cert>] [-key=<key>] [-config=<config>] [-listen=<listen>]")
		flag.PrintDefaults()
	}
	log.SetFlags(log.Ltime | log.Lmicroseconds | log.Lshortfile)
<<<<<<< HEAD
	cors := tigertonic.NewCORSBuilder().SetAllowedOrigin("*")
=======

	// We'll use this CORSBuilder to set Access-Control-Allow-Origin headers
	// on certain endpoints.
	cors := tigertonic.NewCORSBuilder().SetAllowedOrigin("*")

	// Register endpoints defined in top-level functions below with example
	// uses of Timed go-metrics wrapper.
>>>>>>> 2f4ad476
	mux = tigertonic.NewTrieServeMux()
	mux.Handle(
		"POST",
		"/stuff",
		tigertonic.Timed(tigertonic.Marshaled(create), "POST-stuff", nil),
	)
	mux.Handle(
		"GET",
		"/stuff/{id}",
		cors.Build(tigertonic.Timed(
			tigertonic.Marshaled(get),
			"GET-stuff-id",
			nil,
		)),
	)
	mux.Handle(
		"POST",
		"/stuff/{id}",
		tigertonic.Timed(tigertonic.Marshaled(update), "POST-stuff-id", nil),
	)

	// Example use of the If middleware to forbid access to certain endpoints
	// under certain conditions (certain conditions being all conditions in
	// this example).
	mux.Handle("GET", "/forbidden", cors.Build(tigertonic.If(
		func(*http.Request) (http.Header, error) {
			return nil, tigertonic.Forbidden{errors.New("forbidden")}
		},
		tigertonic.Marshaled(func(*url.URL, http.Header, interface{}) (int, http.Header, interface{}, error) {
			return http.StatusOK, nil, &MyResponse{}, nil
		}),
	)))

	// Example use of the HTTPBasicAuth middleware to require a username and
	// password for access to certain endpoints.
	mux.Handle("GET", "/authorized", tigertonic.HTTPBasicAuth(
		map[string]string{"username": "password"},
		"Tiger Tonic",
		tigertonic.Marshaled(func(*url.URL, http.Header, interface{}) (int, http.Header, interface{}, error) {
			return http.StatusOK, nil, &MyResponse{}, nil
		}),
	))

	// Example use of the First middleware and Context to share per-request
	// state across handlers.  The context type is set in WithContext below.
	mux.Handle("GET", "/context", tigertonic.If(
		func(r *http.Request) (http.Header, error) {
			tigertonic.Context(r).(*context).Username = "rcrowley"
			return nil, nil
		},
		tigertonic.Marshaled(func(u *url.URL, h http.Header, _ interface{}, c *context) (int, http.Header, interface{}, error) {
			return http.StatusOK, nil, &MyResponse{ID: c.Username}, nil
		}),
	))

	// Example use of namespaces.
	nsMux = tigertonic.NewTrieServeMux()
	nsMux.HandleNamespace("", mux)
	nsMux.HandleNamespace("/1.0", mux)

	// Example use of virtual hosts.
	hMux = tigertonic.NewHostServeMux()
	hMux.Handle("example.com", nsMux)

}

func main() {
	flag.Parse()
<<<<<<< HEAD
	go metrics.Log(metrics.DefaultRegistry, 60e9, log.New(os.Stderr, "metrics ", log.Lmicroseconds))
	c := &Config{}
	if err := tigertonic.Configure(*config, c); nil != err {
		log.Fatalln(err)
	}
	server := tigertonic.NewServer(*listen, tigertonic.Logged(hMux, func(s string) string {
		return strings.Replace(s, "SECRET", "REDACTED", -1)
	}))
=======

	// Example use of go-metrics.
	go metrics.Log(
		metrics.DefaultRegistry,
		60e9,
		log.New(os.Stderr, "metrics ", log.Lmicroseconds),
	)

	server := tigertonic.NewServer(
		*listen,

		// Example use of request logging, redacting the word SECRET wherever
		// it appears.
		tigertonic.Logged(

			// Example use of WithContext, which is required in order to use
			// Context within any handlers.  The second argument is a zero
			// value of the type to be used for all actual request contexts.
			tigertonic.WithContext(hMux, context{}),

			func(s string) string {
				return strings.Replace(s, "SECRET", "REDACTED", -1)
			},
		),
	)
>>>>>>> 2f4ad476
	var err error
	if "" != *cert && "" != *key {
		err = server.ListenAndServeTLS(*cert, *key)
	} else {
		err = server.ListenAndServe()
	}
	if nil != err {
		log.Fatalln(err)
	}
}

// POST /stuff
func create(u *url.URL, h http.Header, rq *MyRequest) (int, http.Header, *MyResponse, error) {
	return http.StatusCreated, http.Header{
		"Content-Location": {fmt.Sprintf(
			"%s://%s/1.0/stuff/%s", // TODO Don't hard-code this.
			u.Scheme,
			u.Host,
			rq.ID,
		)},
	}, &MyResponse{rq.ID, rq.Stuff}, nil
}

// GET /stuff/{id}
func get(u *url.URL, h http.Header, _ interface{}) (int, http.Header, *MyResponse, error) {
	return http.StatusOK, nil, &MyResponse{u.Query().Get("id"), "STUFF"}, nil
}

// POST /stuff/{id}
func update(u *url.URL, h http.Header, rq *MyRequest) (int, http.Header, *MyResponse, error) {
	return http.StatusAccepted, nil, &MyResponse{u.Query().Get("id"), "STUFF"}, nil
}<|MERGE_RESOLUTION|>--- conflicted
+++ resolved
@@ -33,9 +33,6 @@
 		flag.PrintDefaults()
 	}
 	log.SetFlags(log.Ltime | log.Lmicroseconds | log.Lshortfile)
-<<<<<<< HEAD
-	cors := tigertonic.NewCORSBuilder().SetAllowedOrigin("*")
-=======
 
 	// We'll use this CORSBuilder to set Access-Control-Allow-Origin headers
 	// on certain endpoints.
@@ -43,7 +40,6 @@
 
 	// Register endpoints defined in top-level functions below with example
 	// uses of Timed go-metrics wrapper.
->>>>>>> 2f4ad476
 	mux = tigertonic.NewTrieServeMux()
 	mux.Handle(
 		"POST",
@@ -112,16 +108,6 @@
 
 func main() {
 	flag.Parse()
-<<<<<<< HEAD
-	go metrics.Log(metrics.DefaultRegistry, 60e9, log.New(os.Stderr, "metrics ", log.Lmicroseconds))
-	c := &Config{}
-	if err := tigertonic.Configure(*config, c); nil != err {
-		log.Fatalln(err)
-	}
-	server := tigertonic.NewServer(*listen, tigertonic.Logged(hMux, func(s string) string {
-		return strings.Replace(s, "SECRET", "REDACTED", -1)
-	}))
-=======
 
 	// Example use of go-metrics.
 	go metrics.Log(
@@ -129,6 +115,12 @@
 		60e9,
 		log.New(os.Stderr, "metrics ", log.Lmicroseconds),
 	)
+
+	// Example of parsing a configuration file.
+	c := &Config{}
+	if err := tigertonic.Configure(*config, c); nil != err {
+		log.Fatalln(err)
+	}
 
 	server := tigertonic.NewServer(
 		*listen,
@@ -147,7 +139,6 @@
 			},
 		),
 	)
->>>>>>> 2f4ad476
 	var err error
 	if "" != *cert && "" != *key {
 		err = server.ListenAndServeTLS(*cert, *key)
