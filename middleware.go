--- conflicted
+++ resolved
@@ -60,15 +60,9 @@
 	}
 	if nil != err {
 		if acceptJSON(r) {
-<<<<<<< HEAD
-			WriteJSONError(w, err)
-		} else {
-			WritePlaintextError(w, err)
-=======
 			ResponseErrorWriter.WriteJSONError(w, err)
 		} else {
 			ResponseErrorWriter.WritePlaintextError(w, err)
->>>>>>> 4d66e86f
 		}
 	}
 }