package tigertonic

import (
	"encoding/json"
	"errors"
	"fmt"
	"log"
	"net/http"
	"sort"
	"strings"
)

// MethodNotAllowedHandler responds 405 to every request with an Allow header
// and possibly with a JSON body.
type MethodNotAllowedHandler struct {
	mux *TrieServeMux
}

func (h MethodNotAllowedHandler) ServeHTTP(w http.ResponseWriter, r *http.Request) {
	methods := []string{"OPTIONS"}
	if _, ok := h.mux.methods["GET"]; ok {
		methods = append(methods, "HEAD")
	}
	for method, _ := range h.mux.methods {
		methods = append(methods, method)
	}
	sort.Strings(methods)
	w.Header().Set("Allow", strings.Join(methods, ", "))
	if "OPTIONS" == r.Method {
		if method := r.Header.Get(CORSRequestMethod); method != "" {
			w.Header().Set(CORSAllowMethods, strings.Join(methods, ", "))
			if cors, ok := h.mux.methods[method].(*CORSHandler); ok {
				cors.HandleCORS(w, r)
			}
		}
		if acceptJSON(r) {
			w.Header().Set("Content-Type", "application/json")
			w.WriteHeader(http.StatusOK)
			if err := json.NewEncoder(w).Encode(map[string][]string{
				"allow": methods,
			}); nil != err {
				log.Println(err)
			}
		} else {
			w.Header().Set("Content-Type", "text/plain")
			w.WriteHeader(http.StatusOK)
			fmt.Fprint(w, strings.Join(methods, ", "))
		}
	} else {
		methodNotAllowedErr := MethodNotAllowed{Err: errors.New(fmt.Sprintf(
			"only %s are allowed",
			strings.Join(methods, ", "),
		))}
		if acceptJSON(r) {
<<<<<<< HEAD
			/*
				w.Header().Set("Content-Type", "application/json")
				w.WriteHeader(http.StatusMethodNotAllowed)
				var e string
				if SnakeCaseHTTPEquivErrors {
					e = "method_not_allowed"
				} else {
					e = "tigertonic.MethodNotAllowed"
				}
				if err := json.NewEncoder(w).Encode(map[string]string{
					"description": description,
					"error":       e,
				}); nil != err {
					log.Println(err)
				}*/
			WriteJSONError(w, NewMethodNotAllowed(description))
=======
			ResponseErrorWriter.WriteJSONError(w, methodNotAllowedErr)
>>>>>>> 4d66e86f
		} else {
			ResponseErrorWriter.WritePlaintextError(w, methodNotAllowedErr)
		}
	}
}<|MERGE_RESOLUTION|>--- conflicted
+++ resolved
@@ -52,26 +52,7 @@
 			strings.Join(methods, ", "),
 		))}
 		if acceptJSON(r) {
-<<<<<<< HEAD
-			/*
-				w.Header().Set("Content-Type", "application/json")
-				w.WriteHeader(http.StatusMethodNotAllowed)
-				var e string
-				if SnakeCaseHTTPEquivErrors {
-					e = "method_not_allowed"
-				} else {
-					e = "tigertonic.MethodNotAllowed"
-				}
-				if err := json.NewEncoder(w).Encode(map[string]string{
-					"description": description,
-					"error":       e,
-				}); nil != err {
-					log.Println(err)
-				}*/
-			WriteJSONError(w, NewMethodNotAllowed(description))
-=======
 			ResponseErrorWriter.WriteJSONError(w, methodNotAllowedErr)
->>>>>>> 4d66e86f
 		} else {
 			ResponseErrorWriter.WritePlaintextError(w, methodNotAllowedErr)
 		}
